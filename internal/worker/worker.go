--- conflicted
+++ resolved
@@ -127,12 +127,8 @@
 				w.logger.Error("parseEntry: failed to send message", zap.Error(err), zap.Any("email", email))
 				continue
 			}
-<<<<<<< HEAD
-			w.logger.Info("Worker: successfully send delayed message", zap.Any("email", res.Email))
-=======
 
 			w.logger.Info("Worker: successfully send delayed message", zap.Any("email", email))
->>>>>>> e7456494
 		}
 	}
 
