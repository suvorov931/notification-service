--- conflicted
+++ resolved
@@ -17,15 +17,6 @@
 	"notification/internal/monitoring"
 )
 
-<<<<<<< HEAD
-// TODO: переехать на testify
-// TODO: новые тестовые кейсы
-// TODO: обработка всех ошибок
-// TODO: добавить кастомных внятных ошибок и проверить их
-// TODO: тесты для sendWithRetry
-
-=======
->>>>>>> e7456494
 func TestSendEmail(t *testing.T) {
 	host, port, mailHogPort, url := upMailHog(context.Background(), t)
 
