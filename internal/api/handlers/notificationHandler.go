package handlers

import (
	"context"
	"net/http"
	"time"

	"go.uber.org/zap"

	"notification/internal/api"
	"notification/internal/api/decoder"
	"notification/internal/monitoring"
)

<<<<<<< HEAD
func NewSendNotificationHandler(logger *zap.Logger, sender SMTPClient.EmailSender, metrics monitoring.Monitoring) http.HandlerFunc {
=======
func (nh *NotificationHandler) NewSendNotificationHandler(metrics monitoring.Monitoring) http.HandlerFunc {
>>>>>>> e7456494
	return func(w http.ResponseWriter, r *http.Request) {
		ctx, cancel := context.WithTimeout(r.Context(), nh.calculateTimeoutForSend())
		defer cancel()

		start := time.Now()

		handlerName := "SendNotification"

		if nh.checkCtxError(ctx, w, metrics, handlerName) {
			return
		}

		email, err := decoder.DecodeRequest(nh.logger, r, w, api.KeyForInstantSending)
		if err != nil {
			metrics.IncError(handlerName)
			nh.logger.Error("NewSendNotificationHandler: Failed to decode request", zap.Error(err))
			return
		}

		err = nh.sender.SendEmail(ctx, *email)
		if err != nil {
			http.Error(w, http.StatusText(500), http.StatusInternalServerError)
			metrics.IncError(handlerName)
			nh.logger.Error("NewSendNotificationHandler: Cannot send notification", zap.Error(err))

			return
		}

<<<<<<< HEAD
		duration := time.Since(start).Seconds()
		metrics.Observe(handlerNameForMetrics, duration)
=======
		id, err := nh.postgresClient.SaveEmail(ctx, email)
		if err != nil {
			http.Error(w, http.StatusText(500), http.StatusInternalServerError)
			metrics.IncError(handlerName)
			nh.logger.Error("NewSendNotificationHandler: Cannot put email in postgres", zap.Error(err))

			return
		}

		nh.writeResponseWithId(w, id, "Successfully sent notification", metrics, handlerName)
>>>>>>> e7456494

		metrics.Observe(handlerName, start)
		metrics.IncSuccess(handlerName)
	}
}<|MERGE_RESOLUTION|>--- conflicted
+++ resolved
@@ -12,11 +12,7 @@
 	"notification/internal/monitoring"
 )
 
-<<<<<<< HEAD
-func NewSendNotificationHandler(logger *zap.Logger, sender SMTPClient.EmailSender, metrics monitoring.Monitoring) http.HandlerFunc {
-=======
 func (nh *NotificationHandler) NewSendNotificationHandler(metrics monitoring.Monitoring) http.HandlerFunc {
->>>>>>> e7456494
 	return func(w http.ResponseWriter, r *http.Request) {
 		ctx, cancel := context.WithTimeout(r.Context(), nh.calculateTimeoutForSend())
 		defer cancel()
@@ -45,10 +41,6 @@
 			return
 		}
 
-<<<<<<< HEAD
-		duration := time.Since(start).Seconds()
-		metrics.Observe(handlerNameForMetrics, duration)
-=======
 		id, err := nh.postgresClient.SaveEmail(ctx, email)
 		if err != nil {
 			http.Error(w, http.StatusText(500), http.StatusInternalServerError)
@@ -59,7 +51,6 @@
 		}
 
 		nh.writeResponseWithId(w, id, "Successfully sent notification", metrics, handlerName)
->>>>>>> e7456494
 
 		metrics.Observe(handlerName, start)
 		metrics.IncSuccess(handlerName)
